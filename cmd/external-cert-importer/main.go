// Copyright 2015 ISRG.  All rights reserved
// This Source Code Form is subject to the terms of the Mozilla Public
// License, v. 2.0. If a copy of the MPL was not distributed with this
// file, You can obtain one at http://mozilla.org/MPL/2.0/.

package main

import (
	"encoding/csv"
	"encoding/hex"
	"fmt"
	"io"
	"math"
	"os"
	"time"

	"github.com/letsencrypt/boulder/Godeps/_workspace/src/github.com/cactus/go-statsd-client/statsd"
	"github.com/letsencrypt/boulder/Godeps/_workspace/src/github.com/codegangsta/cli"
	gorp "github.com/letsencrypt/boulder/Godeps/_workspace/src/gopkg.in/gorp.v1"

	"github.com/letsencrypt/boulder/cmd"
	"github.com/letsencrypt/boulder/core"
	blog "github.com/letsencrypt/boulder/log"
	"github.com/letsencrypt/boulder/sa"
)

const datestampFormat string = "2006-01-02 15:04:05"

func addCerts(csvFilename string, dbMap *gorp.DbMap, stats statsd.Statter, statsRate float32) {
	file, err := os.Open(csvFilename)
	cmd.FailOnError(err, "Could not open the file for reading")
	csvReader := csv.NewReader(file)

	for {
		record, err := csvReader.Read()
		if err == io.EOF {
			break
		} else if err != nil {
			fmt.Println("Error:", err)
			return
		}

		notAfter, err := time.Parse(datestampFormat, record[3])
		spkiBytes, err := hex.DecodeString(record[4])
		certDER, err := hex.DecodeString(record[7])

		externalCert := core.ExternalCert{
			SHA1:     record[0],
			Issuer:   record[1],
			Subject:  record[2],
			NotAfter: notAfter,
			SPKI:     spkiBytes,
			Valid:    record[5] == "1",
			EV:       record[6] == "1",
			CertDER:  certDER,
		}

		importStart := time.Now()
		err = dbMap.Insert(&externalCert)
		stats.TimingDuration("ExistingCert.CertImportTime", time.Since(importStart), statsRate)
		stats.Inc("ExistingCert.CertsImported", 1, statsRate)
	}
}

func addIdentifiers(csvFilename string, dbMap *gorp.DbMap, stats statsd.Statter, statsRate float32) {
	file, err := os.Open(csvFilename)
	cmd.FailOnError(err, "Could not open the file for reading")
	csvReader := csv.NewReader(file)

	for {
		record, err := csvReader.Read()
		if err == io.EOF {
			break
		} else if err != nil {
			fmt.Println("Error:", err)
			return
		}

		identifierData := core.IdentifierData{
			ReversedName: record[1],
			CertSHA1:     record[0],
		}

		importStart := time.Now()
		err = dbMap.Insert(&identifierData)
		stats.TimingDuration("ExistingCert.DomainImportTime", time.Since(importStart), statsRate)
		stats.Inc("ExistingCert.DomainsImported", 1, statsRate)
	}
}

func removeInvalidCerts(csvFilename string, dbMap *gorp.DbMap, stats statsd.Statter, statsRate float32) {
	file, err := os.Open(csvFilename)
	cmd.FailOnError(err, "Could not open the file for reading")
	csvReader := csv.NewReader(file)

	for {
		record, err := csvReader.Read()
		if err == io.EOF {
			break
		} else if err != nil {
			fmt.Println("Error:", err)
			return
		}

		identifierData := core.IdentifierData{
			CertSHA1: record[0],
		}
		externalCert := core.ExternalCert{
			SHA1: record[0],
		}

		deleteStart := time.Now()
		_, err = dbMap.Delete(&identifierData)
		stats.TimingDuration("ExistingCert.DomainDeleteTime", time.Since(deleteStart), statsRate)
		_, err = dbMap.Delete(&externalCert)
		stats.TimingDuration("ExistingCert.CertDeleteTime", time.Since(deleteStart), statsRate)
		stats.Inc("ExistingCert.CertsDeleted", 1, statsRate)
	}
}

func main() {
	app := cmd.NewAppShell("external-cert-importer")

	app.App.Flags = append(app.App.Flags, cli.StringFlag{
		Name:  "a, valid-certs-file",
		Value: "ssl-observatory-valid-certs.csv",
		Usage: "The CSV file containing the valid certs to import.",
	}, cli.StringFlag{
		Name:  "d, domains-file",
		Value: "ssl-observatory-domains.csv",
		Usage: "The CSV file containing the domains associated with the certs that are being imported.",
	}, cli.StringFlag{
		Name:  "r, invalid-certs-file",
		Value: "ssl-observatory-invalid-certs.csv",
		Usage: "The CSV file Containing now invalid certs which should be removed.",
	}, cli.Float64Flag{
		Name:  "statsd-rate",
		Value: 0.1,
		Usage: "A floating point number between 0 and 1 representing the rate at which the statsd client will send data.",
	})

	app.Config = func(c *cli.Context, config cmd.Config) cmd.Config {
		fmt.Println(c.Args())
		config.ExternalCertImporter.CertsToImportCSVFilename = c.GlobalString("a")
		config.ExternalCertImporter.DomainsToImportCSVFilename = c.GlobalString("d")
		config.ExternalCertImporter.CertsToRemoveCSVFilename = c.GlobalString("r")
		config.ExternalCertImporter.StatsdRate = float32(math.Min(math.Max(c.Float64("statsd-rate"), 0.0), 1.0))
		return config
	}

	app.Action = func(c cmd.Config) {
		// Set up logging
		stats, err := statsd.NewClient(c.Statsd.Server, c.Statsd.Prefix)
		cmd.FailOnError(err, "Couldn't connect to statsd")

		auditlogger, err := blog.Dial(c.Syslog.Network, c.Syslog.Server, c.Syslog.Tag, stats)
		cmd.FailOnError(err, "Could not connect to Syslog")

		blog.SetAuditLogger(auditlogger)

		// Configure DB
<<<<<<< HEAD
		dbMap, err := sa.NewDbMap(c.Common.PolicyDBDriver, c.Common.PolicyDBConnect)
=======
		dbMap, err := sa.NewDbMap(c.PA.DBDriver, c.PA.DBConnect)
>>>>>>> 33636468
		cmd.FailOnError(err, "Could not connect to database")

		dbMap.AddTableWithName(core.ExternalCert{}, "externalCerts").SetKeys(false, "SHA1")
		dbMap.AddTableWithName(core.IdentifierData{}, "identifierData").SetKeys(false, "CertSHA1")
		err = dbMap.CreateTablesIfNotExists()
		cmd.FailOnError(err, "Could not create the tables")

		// Note that this order of operations is intentional: we first add
		// new certs to the database. Then, since certs are identified by
		// the entries in the identifiers table, we add those. Then, we
		// can remove invalid certs (which first removes the associated
		// identifiers).
		addCerts(c.ExternalCertImporter.CertsToImportCSVFilename, dbMap, stats, c.ExternalCertImporter.StatsdRate)
		addIdentifiers(c.ExternalCertImporter.DomainsToImportCSVFilename, dbMap, stats, c.ExternalCertImporter.StatsdRate)
		removeInvalidCerts(c.ExternalCertImporter.CertsToRemoveCSVFilename, dbMap, stats, c.ExternalCertImporter.StatsdRate)
	}

	app.Run()
}<|MERGE_RESOLUTION|>--- conflicted
+++ resolved
@@ -159,11 +159,7 @@
 		blog.SetAuditLogger(auditlogger)
 
 		// Configure DB
-<<<<<<< HEAD
-		dbMap, err := sa.NewDbMap(c.Common.PolicyDBDriver, c.Common.PolicyDBConnect)
-=======
 		dbMap, err := sa.NewDbMap(c.PA.DBDriver, c.PA.DBConnect)
->>>>>>> 33636468
 		cmd.FailOnError(err, "Could not connect to database")
 
 		dbMap.AddTableWithName(core.ExternalCert{}, "externalCerts").SetKeys(false, "SHA1")
