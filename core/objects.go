package core

import (
	"crypto"
	"crypto/x509"
	"encoding/base64"
	"encoding/json"
	"fmt"
	"net"
	"strings"
	"time"

	"github.com/square/go-jose"

	"github.com/letsencrypt/boulder/probs"
	"github.com/letsencrypt/boulder/revocation"
)

// AcmeStatus defines the state of a given authorization
type AcmeStatus string

// AcmeResource values identify different types of ACME resources
type AcmeResource string

// Buffer is a variable-length collection of bytes
type Buffer []byte

// IdentifierType defines the available identification mechanisms for domains
type IdentifierType string

// OCSPStatus defines the state of OCSP for a domain
type OCSPStatus string

// These statuses are the states of authorizations, challenges, and registrations
const (
	StatusUnknown     = AcmeStatus("unknown")     // Unknown status; the default
	StatusPending     = AcmeStatus("pending")     // In process; client has next action
	StatusProcessing  = AcmeStatus("processing")  // In process; server has next action
<<<<<<< HEAD
	StatusValid       = AcmeStatus("valid")       // Object is valid
=======
	StatusValid       = AcmeStatus("valid")       // Validation succeeded
>>>>>>> 51ee04e6
	StatusInvalid     = AcmeStatus("invalid")     // Validation failed
	StatusRevoked     = AcmeStatus("revoked")     // Object no longer valid
	StatusDeactivated = AcmeStatus("deactivated") // Object has been deactivated
)

// These types are the available identification mechanisms
const (
	IdentifierDNS = IdentifierType("dns")
)

// The types of ACME resources
const (
	ResourceNewReg       = AcmeResource("new-reg")
	ResourceNewAuthz     = AcmeResource("new-authz")
	ResourceNewCert      = AcmeResource("new-cert")
	ResourceRevokeCert   = AcmeResource("revoke-cert")
	ResourceRegistration = AcmeResource("reg")
	ResourceChallenge    = AcmeResource("challenge")
	ResourceAuthz        = AcmeResource("authz")
)

// These status are the states of OCSP
const (
	OCSPStatusGood    = OCSPStatus("good")
	OCSPStatusRevoked = OCSPStatus("revoked")
)

// These types are the available challenges
const (
	ChallengeTypeHTTP01   = "http-01"
	ChallengeTypeTLSSNI01 = "tls-sni-01"
	ChallengeTypeDNS01    = "dns-01"
)

// ValidChallenge tests whether the provided string names a known challenge
func ValidChallenge(name string) bool {
	switch name {
	case ChallengeTypeHTTP01:
		fallthrough
	case ChallengeTypeTLSSNI01:
		fallthrough
	case ChallengeTypeDNS01:
		return true

	default:
		return false
	}
}

// TLSSNISuffix is appended to pseudo-domain names in DVSNI challenges
const TLSSNISuffix = "acme.invalid"

// DNSPrefix is attached to DNS names in DNS challenges
const DNSPrefix = "_acme-challenge"

// An AcmeIdentifier encodes an identifier that can
// be validated by ACME.  The protocol allows for different
// types of identifier to be supported (DNS names, IP
// addresses, etc.), but currently we only support
// domain names.
type AcmeIdentifier struct {
	Type  IdentifierType `json:"type"`  // The type of identifier being encoded
	Value string         `json:"value"` // The identifier itself
}

// CertificateRequest is just a CSR
//
// This data is unmarshalled from JSON by way of RawCertificateRequest, which
// represents the actual structure received from the client.
type CertificateRequest struct {
	CSR   *x509.CertificateRequest // The CSR
	Bytes []byte                   // The original bytes of the CSR, for logging.
}

type RawCertificateRequest struct {
	CSR JSONBuffer `json:"csr"` // The encoded CSR
}

// UnmarshalJSON provides an implementation for decoding CertificateRequest objects.
func (cr *CertificateRequest) UnmarshalJSON(data []byte) error {
	var raw RawCertificateRequest
	if err := json.Unmarshal(data, &raw); err != nil {
		return err
	}

	csr, err := x509.ParseCertificateRequest(raw.CSR)
	if err != nil {
		return err
	}

	cr.CSR = csr
	cr.Bytes = raw.CSR
	return nil
}

// MarshalJSON provides an implementation for encoding CertificateRequest objects.
func (cr CertificateRequest) MarshalJSON() ([]byte, error) {
	return json.Marshal(RawCertificateRequest{
		CSR: cr.CSR.Raw,
	})
}

// Registration objects represent non-public metadata attached
// to account keys.
type Registration struct {
	// Unique identifier
	ID int64 `json:"id" db:"id"`

	// Account key to which the details are attached
	Key jose.JsonWebKey `json:"key"`

	// Contact URIs
	Contact *[]string `json:"contact,omitempty"`

	// Agreement with terms of service
	Agreement string `json:"agreement,omitempty"`

	// InitialIP is the IP address from which the registration was created
	InitialIP net.IP `json:"initialIp"`

	// CreatedAt is the time the registration was created.
	CreatedAt time.Time `json:"createdAt"`

	Status AcmeStatus
}

// ValidationRecord represents a validation attempt against a specific URL/hostname
// and the IP addresses that were resolved and used
type ValidationRecord struct {
	// DNS only
	Authorities []string `json:",omitempty"`

	// SimpleHTTP only
	URL string `json:"url,omitempty"`

	// Shared
	Hostname          string   `json:"hostname"`
	Port              string   `json:"port"`
	AddressesResolved []net.IP `json:"addressesResolved"`
	AddressUsed       net.IP   `json:"addressUsed"`
}

func looksLikeKeyAuthorization(str string) error {
	parts := strings.Split(str, ".")
	if len(parts) != 2 {
		return fmt.Errorf("Invalid key authorization: does not look like a key authorization")
	} else if !LooksLikeAToken(parts[0]) {
		return fmt.Errorf("Invalid key authorization: malformed token")
	} else if !LooksLikeAToken(parts[1]) {
		// Thumbprints have the same syntax as tokens in boulder
		// Both are base64-encoded and 32 octets
		return fmt.Errorf("Invalid key authorization: malformed key thumbprint")
	}
	return nil
}

// Challenge is an aggregate of all data needed for any challenges.
//
// Rather than define individual types for different types of
// challenge, we just throw all the elements into one bucket,
// together with the common metadata elements.
type Challenge struct {
	ID int64 `json:"id,omitempty"`

	// The type of challenge
	Type string `json:"type"`

	// The status of this challenge
	Status AcmeStatus `json:"status,omitempty"`

	// Contains the error that occurred during challenge validation, if any
	Error *probs.ProblemDetails `json:"error,omitempty"`

	// A URI to which a response can be POSTed
	URI string `json:"uri"`

	// Used by http-01, tls-sni-01, and dns-01 challenges
	Token string `json:"token,omitempty"` // Used by http-00, tls-sni-00, and dns-00 challenges

	// The KeyAuthorization provided by the client to start validation of
	// the challenge. Set during
	//
	//   POST /acme/authz/:authzid/:challid
	//
	// Used by http-01, tls-sni-01, and dns-01 challenges
	ProvidedKeyAuthorization string `json:"keyAuthorization,omitempty"`

	// Contains information about URLs used or redirected to and IPs resolved and
	// used
	ValidationRecord []ValidationRecord `json:"validationRecord,omitempty"`
}

// ExpectedKeyAuthorization computes the expected KeyAuthorization value for
// the challenge.
func (ch Challenge) ExpectedKeyAuthorization(key *jose.JsonWebKey) (string, error) {
	if key == nil {
		return "", fmt.Errorf("Cannot authorize a nil key")
	}

	thumbprint, err := key.Thumbprint(crypto.SHA256)
	if err != nil {
		return "", err
	}

	return ch.Token + "." + base64.RawURLEncoding.EncodeToString(thumbprint), nil
}

// RecordsSane checks the sanity of a ValidationRecord object before sending it
// back to the RA to be stored.
func (ch Challenge) RecordsSane() bool {
	if ch.ValidationRecord == nil || len(ch.ValidationRecord) == 0 {
		return false
	}

	switch ch.Type {
	case ChallengeTypeHTTP01:
		for _, rec := range ch.ValidationRecord {
			if rec.URL == "" || rec.Hostname == "" || rec.Port == "" || rec.AddressUsed == nil ||
				len(rec.AddressesResolved) == 0 {
				return false
			}
		}
	case ChallengeTypeTLSSNI01:
		if len(ch.ValidationRecord) > 1 {
			return false
		}
		if ch.ValidationRecord[0].URL != "" {
			return false
		}
		if ch.ValidationRecord[0].Hostname == "" || ch.ValidationRecord[0].Port == "" ||
			ch.ValidationRecord[0].AddressUsed == nil || len(ch.ValidationRecord[0].AddressesResolved) == 0 {
			return false
		}
	case ChallengeTypeDNS01:
		if len(ch.ValidationRecord) > 1 {
			return false
		}
		if ch.ValidationRecord[0].Hostname == "" {
			return false
		}
		return true
	default: // Unsupported challenge type
		return false
	}

	return true
}

// IsSaneForClientOffer checks the fields of a challenge object before it is
// given to the client.
//
// This function is an alias of Challenge.IsSane(false).
func (ch Challenge) IsSaneForClientOffer() bool {
	return ch.IsSane(false)
}

// IsSaneForValidation checks the fields of a challenge object before it is
// given to the VA.
//
// This function is an alias of Challenge.IsSane(false).
func (ch Challenge) IsSaneForValidation() bool {
	return ch.IsSane(true)
}

// IsSane checks the sanity of a challenge object before issued to the client
// (completed = false) and before validation (completed = true).
func (ch Challenge) IsSane(completed bool) bool {
	if ch.Status != StatusPending {
		return false
	}

	// There always needs to be a token
	if !LooksLikeAToken(ch.Token) {
		return false
	}

	// Before completion, the key authorization field should be empty
	if !completed && ch.ProvidedKeyAuthorization != "" {
		return false
	}

	// If the challenge is completed, then there should be a key authorization
	if completed && looksLikeKeyAuthorization(ch.ProvidedKeyAuthorization) != nil {
		return false
	}

	return true
}

// Authorization represents the authorization of an account key holder
// to act on behalf of a domain.  This struct is intended to be used both
// internally and for JSON marshaling on the wire.  Any fields that should be
// suppressed on the wire (e.g., ID, regID) must be made empty before marshaling.
type Authorization struct {
	// An identifier for this authorization, unique across
	// authorizations and certificates within this instance.
	ID string `json:"id,omitempty" db:"id"`

	// The identifier for which authorization is being given
	Identifier AcmeIdentifier `json:"identifier,omitempty" db:"identifier"`

	// The registration ID associated with the authorization
	RegistrationID int64 `json:"regId,omitempty" db:"registrationID"`

	// The status of the validation of this authorization
	Status AcmeStatus `json:"status,omitempty" db:"status"`

	// The date after which this authorization will be no
	// longer be considered valid. Note: a certificate may be issued even on the
	// last day of an authorization's lifetime. The last day for which someone can
	// hold a valid certificate based on an authorization is authorization
	// lifetime + certificate lifetime.
	Expires *time.Time `json:"expires,omitempty" db:"expires"`

	// An array of challenges objects used to validate the
	// applicant's control of the identifier.  For authorizations
	// in process, these are challenges to be fulfilled; for
	// final authorizations, they describe the evidence that
	// the server used in support of granting the authorization.
	Challenges []Challenge `json:"challenges,omitempty" db:"-"`

	// The server may suggest combinations of challenges if it
	// requires more than one challenge to be completed.
	Combinations [][]int `json:"combinations,omitempty" db:"combinations"`
}

// FindChallenge will look for the given challenge inside this authorization. If
// found, it will return the index of that challenge within the Authorization's
// Challenges array. Otherwise it will return -1.
func (authz *Authorization) FindChallenge(challengeID int64) int {
	for i, c := range authz.Challenges {
		if c.ID == challengeID {
			return i
		}
	}
	return -1
}

// JSONBuffer fields get encoded and decoded JOSE-style, in base64url encoding
// with stripped padding.
type JSONBuffer []byte

// URL-safe base64 encode that strips padding
func base64URLEncode(data []byte) string {
	var result = base64.URLEncoding.EncodeToString(data)
	return strings.TrimRight(result, "=")
}

// URL-safe base64 decoder that adds padding
func base64URLDecode(data string) ([]byte, error) {
	var missing = (4 - len(data)%4) % 4
	data += strings.Repeat("=", missing)
	return base64.URLEncoding.DecodeString(data)
}

// MarshalJSON encodes a JSONBuffer for transmission.
func (jb JSONBuffer) MarshalJSON() (result []byte, err error) {
	return json.Marshal(base64URLEncode(jb))
}

// UnmarshalJSON decodes a JSONBuffer to an object.
func (jb *JSONBuffer) UnmarshalJSON(data []byte) (err error) {
	var str string
	err = json.Unmarshal(data, &str)
	if err != nil {
		return err
	}
	*jb, err = base64URLDecode(str)
	return
}

// Certificate objects are entirely internal to the server.  The only
// thing exposed on the wire is the certificate itself.
type Certificate struct {
	RegistrationID int64 `db:"registrationID"`

	Serial  string    `db:"serial"`
	Digest  string    `db:"digest"`
	DER     []byte    `db:"der"`
	Issued  time.Time `db:"issued"`
	Expires time.Time `db:"expires"`
}

// IdentifierData holds information about what certificates are known for a
// given identifier. This is used to present Proof of Possession challenges in
// the case where a certificate already exists. The DB table holding
// IdentifierData rows contains information about certs issued by Boulder and
// also information about certs observed from third parties.
type IdentifierData struct {
	ReversedName string `db:"reversedName"` // The label-wise reverse of an identifier, e.g. com.example or com.example.*
	CertSHA1     string `db:"certSHA1"`     // The hex encoding of the SHA-1 hash of a cert containing the identifier
}

// CertificateStatus structs are internal to the server. They represent the
// latest data about the status of the certificate, required for OCSP updating
// and for validating that the subscriber has accepted the certificate.
type CertificateStatus struct {
	Serial string `db:"serial"`

	// subscriberApproved: true iff the subscriber has posted back to the server
	//   that they accept the certificate, otherwise 0.
	SubscriberApproved bool `db:"subscriberApproved"`

	// status: 'good' or 'revoked'. Note that good, expired certificates remain
	//   with status 'good' but don't necessarily get fresh OCSP responses.
	Status OCSPStatus `db:"status"`

	// ocspLastUpdated: The date and time of the last time we generated an OCSP
	//   response. If we have never generated one, this has the zero value of
	//   time.Time, i.e. Jan 1 1970.
	OCSPLastUpdated time.Time `db:"ocspLastUpdated"`

	// revokedDate: If status is 'revoked', this is the date and time it was
	//   revoked. Otherwise it has the zero value of time.Time, i.e. Jan 1 1970.
	RevokedDate time.Time `db:"revokedDate"`

	// revokedReason: If status is 'revoked', this is the reason code for the
	//   revocation. Otherwise it is zero (which happens to be the reason
	//   code for 'unspecified').
	RevokedReason revocation.Reason `db:"revokedReason"`

	LastExpirationNagSent time.Time `db:"lastExpirationNagSent"`

	// The encoded and signed OCSP response.
	OCSPResponse []byte `db:"ocspResponse"`

	LockCol int64 `json:"-"`
}

// OCSPResponse is a (large) table of OCSP responses. This contains all
// historical OCSP responses we've signed, is append-only, and is likely to get
// quite large.
// It must be administratively truncated outside of Boulder.
type OCSPResponse struct {
	ID int `db:"id"`

	// serial: Same as certificate serial.
	Serial string `db:"serial"`

	// createdAt: The date the response was signed.
	CreatedAt time.Time `db:"createdAt"`

	// response: The encoded and signed CRL.
	Response []byte `db:"response"`
}

// CRL is a large table of signed CRLs. This contains all historical CRLs
// we've signed, is append-only, and is likely to get quite large.
// It must be administratively truncated outside of Boulder.
type CRL struct {
	// serial: Same as certificate serial.
	Serial string `db:"serial"`

	// createdAt: The date the CRL was signed.
	CreatedAt time.Time `db:"createdAt"`

	// crl: The encoded and signed CRL.
	CRL string `db:"crl"`
}

// OCSPSigningRequest is a transfer object representing an OCSP Signing Request
type OCSPSigningRequest struct {
	CertDER   []byte
	Status    string
	Reason    revocation.Reason
	RevokedAt time.Time
}

// SignedCertificateTimestamp is the internal representation of ct.SignedCertificateTimestamp
// that is used to maintain backwards compatibility with our old CT implementation.
type SignedCertificateTimestamp struct {
	ID int `db:"id"`
	// The version of the protocol to which the SCT conforms
	SCTVersion uint8 `db:"sctVersion"`
	// the SHA-256 hash of the log's public key, calculated over
	// the DER encoding of the key represented as SubjectPublicKeyInfo.
	LogID string `db:"logID"`
	// Timestamp (in ms since unix epoc) at which the SCT was issued
	Timestamp uint64 `db:"timestamp"`
	// For future extensions to the protocol
	Extensions []byte `db:"extensions"`
	// The Log's signature for this SCT
	Signature []byte `db:"signature"`

	// The serial of the certificate this SCT is for
	CertificateSerial string `db:"certificateSerial"`

	LockCol int64
}

// FQDNSet contains the SHA256 hash of the lowercased, comma joined dNSNames
// contained in a certificate.
type FQDNSet struct {
	ID      int64
	SetHash []byte
	Serial  string
	Issued  time.Time
	Expires time.Time
}

// GPDNSAnswer represents a DNS record returned by the Google Public DNS API
type GPDNSAnswer struct {
	Name string `json:"name"`
	Type uint16 `json:"type"`
	TTL  int    `json:"TTL"`
	Data string `json:"data"`
}

// GPDNSAnswer represents a DNS record returned by the Google Public DNS API
type GPDNSResponse struct {
	// Ignored fields
	//   tc
	//   rd
	//   ra
	//   ad
	//   cd
	//   question
	//   additional
	//   edns_client_subnet
	Status  int           `json:"Status"`
	Answer  []GPDNSAnswer `json:"Answer"`
	Comment string        `json:"Comment"`
}<|MERGE_RESOLUTION|>--- conflicted
+++ resolved
@@ -36,11 +36,7 @@
 	StatusUnknown     = AcmeStatus("unknown")     // Unknown status; the default
 	StatusPending     = AcmeStatus("pending")     // In process; client has next action
 	StatusProcessing  = AcmeStatus("processing")  // In process; server has next action
-<<<<<<< HEAD
 	StatusValid       = AcmeStatus("valid")       // Object is valid
-=======
-	StatusValid       = AcmeStatus("valid")       // Validation succeeded
->>>>>>> 51ee04e6
 	StatusInvalid     = AcmeStatus("invalid")     // Validation failed
 	StatusRevoked     = AcmeStatus("revoked")     // Object no longer valid
 	StatusDeactivated = AcmeStatus("deactivated") // Object has been deactivated
