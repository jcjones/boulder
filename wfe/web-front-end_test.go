--- conflicted
+++ resolved
@@ -733,7 +733,7 @@
 	// Expired challenges should be inaccessible
 	challengeURL = "/acme/challenge/expired/23"
 	responseWriter = httptest.NewRecorder()
-	wfe.Challenge(responseWriter,
+	wfe.Challenge(newRequestEvent(), responseWriter,
 		makePostRequestWithPath(challengeURL,
 			signRequest(t, `{"resource":"challenge"}`, &wfe.nonceService)))
 	test.AssertEquals(t, responseWriter.Code, http.StatusNotFound)
@@ -1119,7 +1119,7 @@
 	// Expired authorizations should be inaccessible
 	authzURL := "/acme/authz/expired"
 	responseWriter = httptest.NewRecorder()
-	wfe.Authorization(responseWriter, &http.Request{
+	wfe.Authorization(newRequestEvent(), responseWriter, &http.Request{
 		Method: "GET",
 		URL:    mustParseURL(authzURL),
 	})
@@ -1256,14 +1256,10 @@
 }
 
 func TestGetCertificate(t *testing.T) {
-<<<<<<< HEAD
-	wfe := setupWFE(t)
+	wfe, _ := setupWFE(t)
 	mux, err := wfe.Handler()
 	test.AssertNotError(t, err, "Problem setting up HTTP handlers")
 
-=======
-	wfe, _ := setupWFE(t)
->>>>>>> ec0d19c3
 	wfe.CertCacheDuration = time.Second * 10
 	wfe.CertNoCacheExpirationWindow = time.Hour * 24 * 7
 
@@ -1358,13 +1354,8 @@
 }
 
 func TestLengthRequired(t *testing.T) {
-<<<<<<< HEAD
-	wfe := setupWFE(t)
+	wfe, _ := setupWFE(t)
 	_, _, _, err := wfe.verifyPOST(newRequestEvent(), &http.Request{
-=======
-	wfe, _ := setupWFE(t)
-	_, _, _, err := wfe.verifyPOST(&http.Request{
->>>>>>> ec0d19c3
 		Method: "POST",
 		URL:    mustParseURL("/"),
 	}, false, "resource")
